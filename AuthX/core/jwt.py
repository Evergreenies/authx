--- conflicted
+++ resolved
@@ -10,20 +10,13 @@
 class JWTBackend:
     def __init__(
         self,
-<<<<<<< HEAD
         cache_backend: RedisBackend,
-=======
->>>>>>> d194c1f4
         private_key: Optional[bytes],
         public_key: bytes,
         access_expiration: int,
         refresh_expiration: int,
     ) -> None:
-<<<<<<< HEAD
         self._cache = cache_backend
-=======
-
->>>>>>> d194c1f4
         self._private_key = private_key
         self._public_key = public_key
         self._access_expiration = access_expiration
