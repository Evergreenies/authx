[build-system]
requires = ["hatchling"]
build-backend = "hatchling.build"

[project]
name = "authx"
description = "Ready to use and customizable Authentications and Oauth2 management for FastAPI"
readme = "README.md"
requires-python = ">=3.9"
license = "MIT"
authors = [
    { name = "Yasser Tahiri", email = "hello@yezz.me" },
]
keywords = [
    "FastAPI",
    "Authentication",
    "Oauth2",
    "Pydantic",
    "JWT",
    "Cookie"
]

classifiers = [
    "License :: OSI Approved :: MIT License",
    "Development Status :: 5 - Production/Stable",
    "Operating System :: OS Independent",
    "Intended Audience :: Developers",
    "Intended Audience :: Information Technology",
    "Framework :: FastAPI",
    "Framework :: AsyncIO",
    "Framework :: Pydantic",
    "Framework :: Pydantic :: 1",
    "Programming Language :: Python",
    "Programming Language :: Python :: 3",
    "Programming Language :: Python :: 3.9",
    "Programming Language :: Python :: 3.10",
    "Programming Language :: Python :: 3.11",
    "Programming Language :: Python :: 3 :: Only",
    "Topic :: Internet :: WWW/HTTP :: Session",
    "Topic :: Software Development :: Libraries :: Python Modules",
    "Topic :: Internet",
    "Typing :: Typed",
]

dependencies = [
    "fastapi >=0.65.2,<0.96.0",
    "starlette >=0.14.02,<0.27.1",
    "pyjwt[crypto] >=2.6.0,<3.0.0",
    "pydantic >=1.7.4,!=1.8,!=1.8.1,<2.0.0",
    "typing-extensions >=3.7.4,<4.6.0",
]

dynamic = ["version"]

[tool.hatch.metadata]
allow-direct-references = true

[project.urls]
Homepage = "https://github.com/yezz123/authx"
Documentation = "https://authx.yezz.me/"
Funding = 'https://github.com/sponsors/yezz123'

[project.optional-dependencies]
profiler = [
    "pyinstrument >=4.1.1,<4.5.0",
]
oauth2 = [
    "Authlib >=0.15.5,<1.0.0",
]
metrics = [
    "prometheus-client >=0.16.0,<1.0.0",
]
session = [
    "redis >=4.3.3,<4.5.6",
]
cache = [
    "python-dateutil==2.8.2",
    "redis >=4.3.3,<4.5.6",
    "pytz==2023.3",
]
lint = [
    "pre-commit==3.3.2",
    "mypy==1.3.0",
]
test = [
    "pytest==7.3.1",
    "pytest-asyncio == 0.21.0",
    "requests==2.31.0",
    "uvicorn==0.22.0",
    "asynctest==0.13.0",
<<<<<<< HEAD
    "pytest-cov==4.0.0",
    "httpx==0.24.1",
    "uvicorn==0.22.0",
    "SQLAlchemy ==1.4.37",
    "itsdangerous == 2.0.1",
=======
    "pytest-cov==4.1.0",
>>>>>>> 2b4b5047
    "websockets==11.0.3",
    "uvloop==0.17.0"
]
docs = [
    "mkdocs >=1.1.2,<2.0.0",
    "mkdocs-material >=8.1.4,<10.0.0",
    "mdx-include >=1.4.1,<2.0.0",
    "mkdocs-markdownextradata-plugin >=0.1.7,<0.3.0",
    "mkdocs-mermaid2-plugin==0.6.0",
    "markdown-include==0.8.1",
    "pymdown-extensions==10.0.1",
    "jinja2==3.1.2"
]

[tool.hatch.version]
path = "authx/__init__.py"


[tool.black]
color = true
line-length = 120
target-version = ['py310']
skip-string-normalization = true

[tool.isort]
profile = "black"
known_third_party = ["pydantic", "sqlalchemy", "typing_extensions"]
line_length = 120
known_first_party = "pydantic"
multi_line_output = 3
include_trailing_comma = true
force_grid_wrap = 0
combine_as_imports = true

[tool.ruff]
line-length = 120
mccabe = { max-complexity = 14 }
select = [
    "E",  # pycodestyle errors
    "W",  # pycodestyle warnings
    "F",  # pyflakes
    "I",  # isort
    "C",  # flake8-comprehensions
    "B",  # flake8-bugbear
]
ignore = [
    "E501",  # line too long, handled by black
    "B008",  # do not perform function calls in argument defaults
    "C901",  # too complex
    "F811",  # redefinition of unused
    "B018",  # Found useless expression.
]

[tool.ruff.per-file-ignores]
"__init__.py" = ["F401"]

[tool.ruff.isort]
known-third-party = ["pydantic", "typing_extensions"]

[tool.coverage.run]
source = ["authx"]
branch = true
context = '${CONTEXT}'

[tool.coverage.paths]
source = [
    "authx/",
]

[tool.coverage.report]
precision = 2
exclude_lines = [
    'pragma: no cover',
    'raise NotImplementedError',
    'if TYPE_CHECKING:',
    '@overload',
]

[tool.mypy]
exclude = 'authx/__init__.py'
plugins = 'pydantic.mypy'
python_version = '3.11'
show_error_codes = true
follow_imports = 'silent'
strict_optional = true
warn_redundant_casts = true
warn_unused_ignores = true
disallow_any_generics = true
check_untyped_defs = true
no_implicit_reexport = false
warn_unused_configs = true
disallow_subclassing_any = true
disallow_incomplete_defs = true
disallow_untyped_decorators = true
disallow_untyped_calls = true
disallow_untyped_defs = true
implicit_optional = true

[[tool.mypy.overrides]]
module = [
    'dotenv.*',
]
ignore_missing_imports = true


[tool.pytest.ini_options]
testpaths = 'tests'
log_cli = "1"
log_cli_level = "INFO"
log_cli_format = "%(asctime)s [%(levelname)8s] %(message)s (%(filename)s:%(lineno)s)"
log_cli_date_format= "%Y-%m-%d %H:%M:%S"
asyncio_mode= "auto"
filterwarnings = [
    'error',
    'ignore::DeprecationWarning',
]<|MERGE_RESOLUTION|>--- conflicted
+++ resolved
@@ -85,19 +85,13 @@
 test = [
     "pytest==7.3.1",
     "pytest-asyncio == 0.21.0",
+    "pytest-cov==4.1.0",
+    "httpx==0.24.1",
     "requests==2.31.0",
-    "uvicorn==0.22.0",
-    "asynctest==0.13.0",
-<<<<<<< HEAD
-    "pytest-cov==4.0.0",
-    "httpx==0.24.1",
-    "uvicorn==0.22.0",
     "SQLAlchemy ==1.4.37",
     "itsdangerous == 2.0.1",
-=======
-    "pytest-cov==4.1.0",
->>>>>>> 2b4b5047
-    "websockets==11.0.3",
+    "websockets==11.0.3",    
+    "uvicorn==0.22.0",
     "uvloop==0.17.0"
 ]
 docs = [
